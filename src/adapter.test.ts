import * as MongoAdapter from './adapter';
import * as sinon from 'sinon';
import { MongoMemoryServer } from 'mongodb-memory-server';
import { assert } from 'chai';
import * as faker from 'faker';
import {
    IdempotencyResource,
    IdempotencyRequest,
    IdempotencyResponse,
} from 'express-idempotency';
import { Db, MongoClient } from 'mongodb';

describe('IIdempotencyDataAdapter tests', () => {
    let mongod: MongoMemoryServer = null;
    let dataAdapter: MongoAdapter.MongoAdapter = null;

<<<<<<< HEAD
    // Initialize Mongo memory server and the adapter
    before(async () => {
        mongod = await MongoMemoryServer.create();

        dataAdapter = MongoAdapter.newAdapter({
            config: {
                uri: mongod.getUri(),
            },
        });
=======
    before(function (done) {
        // Set a timeout which will give enough time to download the mongo memory server binairy
        // to be downloaded.
        this.timeout(60000);

        MongoMemoryServer.create().then((value) => {
            mongod = value;

            dataAdapter = MongoAdapter.newAdapter({
                config: {
                    uri: mongod.getUri(),
                },
            });
>>>>>>> 389f8506

            // Be sure that the schema has been initialized
            setTimeout(done, 1000);
        });
    });

    // Clean Mongo memory server after use
    after(async () => {
        await dataAdapter.stop();
        await mongod.stop();
    });

    afterEach(() => {
        sinon.restore;
    });

    it('finds correct idempotency key from multiple resource insertion', async () => {
        // Generate resources
        const idempotencyResources = createArrayOfIndempotencyResource(99);
        for (const singleIdempotencyResource of idempotencyResources) {
            await dataAdapter.create(singleIdempotencyResource);
        }

        // Select a single resource and try to find it
        const index: number = faker.random.number({
            min: 0,
            max: idempotencyResources.length - 1,
        });
        const idempotencyResourceToFind: IdempotencyResource =
            idempotencyResources[index];

        // Find the resource
        const idempotencyFound = await dataAdapter.findByIdempotencyKey(
            idempotencyResourceToFind.idempotencyKey
        );
        assert.ok(idempotencyFound);
        assert.deepEqual(idempotencyFound, idempotencyResourceToFind);
    });

    it('prevents idempotency key duplication', async () => {
        const idempotencyResource = createFakeIdempotencyResource();
        await dataAdapter.create(idempotencyResource);

        const newIdempotencyResource = createFakeIdempotencyResource();
        newIdempotencyResource.idempotencyKey =
            idempotencyResource.idempotencyKey;

        try {
            await dataAdapter.create(idempotencyResource);
            assert.fail('Expected to throw duplication error.');
        } catch (err) {
            assert.ok(err);
        }
    });

    it('updates resource with response', async () => {
        // Generate resources
        const idempotencyResources = createArrayOfIndempotencyResource(10);
        for (const singleIdempotencyResource of idempotencyResources) {
            await dataAdapter.create(singleIdempotencyResource);
        }

        // Select a single resource and try to find it
        const index: number = faker.random.number({
            min: 0,
            max: idempotencyResources.length - 1,
        });
        const idempotencyResourceToFind: IdempotencyResource =
            idempotencyResources[index];

        // Find the resource
        const idempotencyFound = await dataAdapter.findByIdempotencyKey(
            idempotencyResourceToFind.idempotencyKey
        );
        assert.isUndefined(idempotencyFound.response);

        // Update it
        const idempotencyResponse = createFakeIdempotencyResponse();
        idempotencyFound.response = idempotencyResponse;
        await dataAdapter.update(idempotencyFound);

        // Found it again to see that the response is there
        const idempotencyFoundAgain = await dataAdapter.findByIdempotencyKey(
            idempotencyResourceToFind.idempotencyKey
        );
        assert.deepEqual(idempotencyFoundAgain.response, idempotencyResponse);
    });

    it('deletes resource', async () => {
        // Generate resources
        const idempotencyResources = createArrayOfIndempotencyResource(10);
        for (const singleIdempotencyResource of idempotencyResources) {
            await dataAdapter.create(singleIdempotencyResource);
        }

        // Select a single resource and try to find it
        const index: number = faker.random.number({
            min: 0,
            max: idempotencyResources.length - 1,
        });
        const idempotencyResourceToFind: IdempotencyResource =
            idempotencyResources[index];

        // Find the resource
        let idempotencyFound = await dataAdapter.findByIdempotencyKey(
            idempotencyResourceToFind.idempotencyKey
        );
        assert.ok(idempotencyFound);

        // Delete the resource
        await dataAdapter.delete(idempotencyResourceToFind.idempotencyKey);

        // Try to find the resource but should be missing
        idempotencyFound = await dataAdapter.findByIdempotencyKey(
            idempotencyResourceToFind.idempotencyKey
        );
        assert.isNull(idempotencyFound);
    });

    it('returns error if not initialized before interacting', async () => {
        const newDataAdapter = new MongoAdapter.MongoAdapter({
            config: {
                uri: await mongod.getUri(),
            },
        });
        try {
            await newDataAdapter.findByIdempotencyKey('something');
            assert.fail('It should throws an error because not initialized');
        } catch (err) {
            assert.ok(err);
        }
    });

    it('allows database connection delegation', async () => {
        const mongoClient = await new MongoClient(
            await mongod.getUri()
        ).connect();
        const newDataAdapter = new MongoAdapter.MongoAdapter({
            useDelegation: true,
            delegate: async (): Promise<Db> => {
                return mongoClient.db();
            },
        });
        await newDataAdapter.init();
        try {
            await newDataAdapter.create(createFakeIdempotencyResource());
            await mongoClient.close();
        } catch (err) {
            assert.fail(
                `Error while creating fake idempotency resource : ${err}`
            );
        }
    });
});

function createFakeIdempotencyRequest(): IdempotencyRequest {
    return {
        url: faker.internet.url(),
        method: faker.random.arrayElement(['GET', 'POST', 'PUT', 'DELETE']),
        body: faker.random.objectElement(),
        headers: {},
        query: {},
    };
}

function createFakeIdempotencyResponse(): IdempotencyResponse {
    const idempotencyResponse = new IdempotencyResponse();
    idempotencyResponse.statusCode = faker.random.arrayElement([200, 201, 204]);
    idempotencyResponse.body = faker.random.objectElement();
    return idempotencyResponse;
}

function createFakeIdempotencyResource(): IdempotencyResource {
    const res: IdempotencyResource = {
        idempotencyKey: faker.random.uuid(),
        request: createFakeIdempotencyRequest(),
    };
    return res;
}

function createArrayOfIndempotencyResource(
    maxResource: number = faker.random.number(999)
): IdempotencyResource[] {
    const idempotencyResources: IdempotencyResource[] = [];
    const resourceCount: number = faker.random.number({
        min: 1,
        max: maxResource,
    });
    for (let i = 0; i < resourceCount; i++) {
        idempotencyResources.push(createFakeIdempotencyResource());
    }
    return idempotencyResources;
}<|MERGE_RESOLUTION|>--- conflicted
+++ resolved
@@ -14,17 +14,6 @@
     let mongod: MongoMemoryServer = null;
     let dataAdapter: MongoAdapter.MongoAdapter = null;
 
-<<<<<<< HEAD
-    // Initialize Mongo memory server and the adapter
-    before(async () => {
-        mongod = await MongoMemoryServer.create();
-
-        dataAdapter = MongoAdapter.newAdapter({
-            config: {
-                uri: mongod.getUri(),
-            },
-        });
-=======
     before(function (done) {
         // Set a timeout which will give enough time to download the mongo memory server binairy
         // to be downloaded.
@@ -38,7 +27,6 @@
                     uri: mongod.getUri(),
                 },
             });
->>>>>>> 389f8506
 
             // Be sure that the schema has been initialized
             setTimeout(done, 1000);
